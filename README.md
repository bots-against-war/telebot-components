# telebot-components

Framework / toolkit for building bots with [telebot](https://github.com/bots-against-war/telebot).

<!-- ## Development -->

## Development
<<<<<<< HEAD

### Setup

The project requires Poerty 1.2.x or higher (see [installation instruction](https://python-poetry.org/docs/master#installing-with-the-official-installer))).
For example, to install `1.2.0b2` on Unix, run

```bash
curl -sSL https://install.python-poetry.org | python3 - --version 1.2.0b2
```

Then, to install the library with all dependencies, run from project root

```bash
poetry install
```
=======
### Setup
1. Clone repository
   ```bash
   git clone git@github.com:bots-against-war/telebot-components.git baw
   cd ./baw
   ```
2. Install dependencies with Poetry (requires 1.2.x and higher with plugin support - [install instruction](https://python-poetry.org/docs/master#installing-with-the-official-installer)):
   ```bash
   poetry install
   ```
   - For create the virtualenv inside the project’s root directory, use command
   ```bash
   poetry config virtualenvs.in-project false --local
   ```
3. Run pre-commit to set up the git hook scripts
   ```bash
   pre-commit install
   ```
>>>>>>> 900d8e36

You might need to manually install dynamic versioning plugin:

```bash
poetry plugin add poetry-dynamic-versioning-plugin
```


### Testing
Use command below for run tests
```bash
poetry run pytest tests -vv
```

By default, all tests are run with in-memory Redis emulation. But if you want you can run them
locally on real Redis (**read manual below**) 

> **Note**: Tests must be able to find an empty Redis DB to use; they also clean up after themselves.

### Start example bot
For first start you need to do 3 things:
1. Use command below to generate environment variables file:
    ```bash
    cp ./examples/example.env ./examples/.env
    ```
   > **Note**: After `.env` file is generated you will need to add your [bot's token](https://core.telegram.org/bots#6-botfather) to it.  
   > Also for bot with `trello integration` you need to add `trello` token and api key. You can get it [here](https://trello.com/app-key).
2. If you want start redis on local machine, run
    ```bash
    docker run --name baw-redis -d -p 6379:6379 redis redis-server --save 60 1 --loglevel warning
    ```
3. Run any bot from `./examples`
    ```bash
    python3 ./examples/feedback_bot.py  // or run with IDE from bot file
    ```<|MERGE_RESOLUTION|>--- conflicted
+++ resolved
@@ -5,7 +5,6 @@
 <!-- ## Development -->
 
 ## Development
-<<<<<<< HEAD
 
 ### Setup
 
@@ -21,26 +20,6 @@
 ```bash
 poetry install
 ```
-=======
-### Setup
-1. Clone repository
-   ```bash
-   git clone git@github.com:bots-against-war/telebot-components.git baw
-   cd ./baw
-   ```
-2. Install dependencies with Poetry (requires 1.2.x and higher with plugin support - [install instruction](https://python-poetry.org/docs/master#installing-with-the-official-installer)):
-   ```bash
-   poetry install
-   ```
-   - For create the virtualenv inside the project’s root directory, use command
-   ```bash
-   poetry config virtualenvs.in-project false --local
-   ```
-3. Run pre-commit to set up the git hook scripts
-   ```bash
-   pre-commit install
-   ```
->>>>>>> 900d8e36
 
 You might need to manually install dynamic versioning plugin:
 
