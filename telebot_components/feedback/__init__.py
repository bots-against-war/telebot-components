import logging
from dataclasses import dataclass
from datetime import timedelta
from typing import Any, Callable, Coroutine, Optional, Protocol, TypedDict, cast

from telebot import AsyncTeleBot
from telebot import types as tg
from telebot.api import ApiHTTPException
from telebot.types import constants as tg_constants
from telebot.types.service import FilterFunc

from telebot_components.constants import times
from telebot_components.feedback.anti_spam import (
    AntiSpam,
    AntiSpamConfig,
    AntiSpamInterface,
    AntiSpamStatus,
)
from telebot_components.feedback.trello_integration import (
    MessageRepliedFromTrelloContext,
    TrelloIntegration,
)
from telebot_components.form.field import TelegramAttachment
from telebot_components.redis_utils.interface import RedisInterface
from telebot_components.stores.banned_users import BannedUsersStore
from telebot_components.stores.category import CategoryStore
from telebot_components.stores.generic import (
    KeyFlagStore,
    KeyListStore,
    KeySetStore,
    KeyValueStore,
)
from telebot_components.stores.language import (
    AnyText,
    Language,
    LanguageStore,
    any_text_to_str,
    vaildate_singlelang_text,
)
<<<<<<< HEAD
from telebot_components.utils import send_attachment
=======
from telebot_components.utils import html_link
>>>>>>> 0685f91b


@dataclass
class ServiceMessages:
    # messages to user (may be localized, if used with LanguageStore), please keep in sync with user_facing property
    # e.g. "Спасибо за сообщение, переслано!"
    forwarded_to_admin_ok: Optional[AnyText] = None
    # e.g. "Пожалуйста, сначала выберите тему сообщения, и затем пришлите его заново"
    you_must_select_category: Optional[AnyText] = None
    # e.g. "⚠️ Пожалуйста, не присылайте больше {} сообщений в течение {}!"
    throttling_template: Optional[AnyText] = None

    # messages in admin chat (not localised!)
    # e.g. "Скопировано в чат с пользовател_ьницей!"
    copied_to_user_ok: Optional[str] = None

    @property
    def user_facing(self) -> list[Optional[AnyText]]:
        return [self.forwarded_to_admin_ok, self.you_must_select_category, self.throttling_template]

    def throttling(self, anti_spam: AntiSpamConfig, language: Optional[Language]) -> str:
        if self.throttling_template is None:
            raise RuntimeError("throttling_template is not set, please use validate_config method on startup")
        return any_text_to_str(self.throttling_template, language).format(
            anti_spam.throttle_after_messages, anti_spam.throttle_duration
        )


@dataclass
class HashtagMessageData(TypedDict):
    """Can't just store message ids as ints because we need to update hashatag messages sometimes!"""

    message_id: int
    hashtags: list[str]  # NOTE: '#' prefixes are not stored here, only hashtag body


class AdminChatActionCallback(Protocol):
    async def __call__(self, admin_message: tg.Message, forwarded_message: tg.Message, origin_chat_id: int) -> None:
        ...


@dataclass
class AdminChatAction:
    command: str
    callback: AdminChatActionCallback
    delete_everything_related_to_user_after: bool = False


@dataclass
class FeedbackConfig:
    # if False, message log is sent to PM with the admin that has invoked the '/log' cmd
    message_log_to_admin_chat: bool
    # if True, user's messages are not forwarded until they select a category
    force_category_selection: bool
    # if True, hashtag messages is sent before the actual forwarded message to the admin chat
    hashtags_in_admin_chat: bool
    # if hashtags_in_admin_chat is True, this specifies how often to send hashtag message
    hashtag_message_rarer_than: Optional[timedelta]
    # e.g. 'new' to mark all unanswered messages with '#new'; specify None to disable unanswered
    unanswered_hashtag: Optional[str]
    # when users sent a lot of messages, they can grow tired of constant confirmations
    # this parameter allows to limit confirmations to user to one per a specified time
    confirm_forwarded_to_admin_rarer_than: Optional[timedelta] = None
    # custom filters and hooks
    custom_user_message_filter: Optional[Callable[[tg.Message], Coroutine[None, None, bool]]] = None
    before_forwarding: Optional[Callable[[tg.User], Coroutine[None, None, Optional[tg.Message]]]] = None
    after_forwarding: Optional[Callable[[tg.User], Coroutine[None, None, Optional[tg.Message]]]] = None
    # appended to admin chat help under "Other" section; Supports HTML markup
    admin_chat_help_extra: Optional[str] = None


class FeedbackHandler:
    """
    A class incapsulating the following workflow:
     - people write messages to the bot
     - the bot forwards messages to admin chat
     - admins reply
     - the bot copies messages back to the user
    """

    def __init__(
        self,
        admin_chat_id: int,
        redis: RedisInterface,
        bot_prefix: str,
        config: FeedbackConfig,
        anti_spam: AntiSpamInterface,
        service_messages: ServiceMessages,
        banned_users_store: Optional[BannedUsersStore] = None,
        language_store: Optional[LanguageStore] = None,
        category_store: Optional[CategoryStore] = None,
        trello_integration: Optional[TrelloIntegration] = None,
        admin_chat_response_actions: Optional[list[AdminChatAction]] = None,
    ):
        self.bot_prefix = bot_prefix
        self.admin_chat_id = admin_chat_id
        self.config = config

        self.anti_spam = anti_spam
        self.banned_users_store = banned_users_store
        self.language_store = language_store
        self.category_store = category_store
        self.trello_integration = trello_integration

        self.service_messages = service_messages
        self.validate_service_messages()

        if admin_chat_response_actions is None:
            self.admin_chat_response_actions = []
        else:
            self.admin_chat_response_actions = admin_chat_response_actions

        if self.banned_users_store is not None:
            self.admin_chat_response_actions.append(
                AdminChatAction(
                    command="/ban",
                    callback=self._ban_admin_chat_action,
                    delete_everything_related_to_user_after=True,
                )
            )
        self.admin_chat_response_action_by_command = {aca.command: aca for aca in self.admin_chat_response_actions}
        self.logger = logging.getLogger(f"{__name__}.{self.bot_prefix}")

        # === stores used by the handler ===

        # forwarded message in admin chat -> origin chat id (user id)
        self.origin_chat_id_store = KeyValueStore[int](
            name="origin-chat-for-msg",
            prefix=bot_prefix,
            redis=redis,
            expiration_time=times.YEAR,
        )
        # origin chat id -> set of message ids in admin chat related to user
        # NOTE: stores not only forwarded message ids but also service messages
        # associated with this user (hashtags, custom pre- and post-forwarding messages)
        self.user_related_messages_store = KeySetStore[int](
            name="msgs-from-user",
            prefix=bot_prefix,
            redis=redis,
            expiration_time=times.MONTH,
        )
        # origin chat id -> list of messages from or to the user
        self.message_log_store = KeyListStore[int](
            name="message-log-with",
            prefix=bot_prefix,
            redis=redis,
            expiration_time=times.MONTH,
        )
        # [optional] user id -> flag if the "forwarded to admin" confirmation has recently been
        # sent to them
        self.recently_sent_confirmation_flag_store = (
            KeyFlagStore(
                name="recently-sent-confirmation-to",
                prefix=bot_prefix,
                redis=redis,
                expiration_time=self.config.confirm_forwarded_to_admin_rarer_than,
            )
            if self.config.confirm_forwarded_to_admin_rarer_than is not None
            else None
        )
        # [optional] hashtag-related stores
        # user id -> hashtag message data; used to avoid sending hashtags too frequently
        self.recent_hashtag_message_for_user_store = (
            KeyValueStore[HashtagMessageData](
                name="recent-hashtag-message-for",
                prefix=bot_prefix,
                redis=redis,
                expiration_time=self.config.hashtag_message_rarer_than,
            )
            if self.config.hashtags_in_admin_chat
            else None
        )
        # forwarded msg id -> hashtag message id; used to update hashtag message on forwarded msg action
        self.hashtag_message_for_forwarded_message_store = (
            KeyValueStore[HashtagMessageData](
                name="hashtag-msg-for-fwd",
                prefix=bot_prefix,
                redis=redis,
                expiration_time=times.MONTH,
            )
            if self.config.hashtags_in_admin_chat
            else None
        )

    def validate_service_messages(self):
        if self.config.force_category_selection and self.service_messages.you_must_select_category is None:
            raise ValueError("force_category_selection is True, you_must_select_category message must be set")

        for message in self.service_messages.user_facing:
            if message is None:
                continue
            if self.language_store is None:
                vaildate_singlelang_text(message)
            else:
                self.language_store.validate_multilang(message)

    async def _ban_admin_chat_action(
        self, admin_message: tg.Message, forwarded_message: tg.Message, origin_chat_id: int
    ):
        if self.banned_users_store is not None:
            await self.banned_users_store.ban_user(origin_chat_id)

    async def save_message_from_user(self, author: tg.User, forwarded_message: tg.Message):
        origin_chat_id = author.id
        await self.origin_chat_id_store.save(forwarded_message.id, origin_chat_id)
        await self.user_related_messages_store.add(origin_chat_id, forwarded_message.id, reset_ttl=True)
        await self.message_log_store.push(origin_chat_id, forwarded_message.id, reset_ttl=True)

    def _admin_help_message(self) -> str:
        paragraphs = ["<b>Справка-памятка для админского чата</b>"]
        paragraphs.append(
            "💬 <i>Основное</i>\n"
            + "· Сюда бот пересылает все сообщения (кроме специальных случаев вроде /команд), которые ему "
            + "пишут в личку.\n"
            + "· Если в этом чате ответить на сообщение, бот скопирует ответ в чат с пользовател_ьницей."
        )
        if self.category_store is not None:
            categories_help = (
                "📊 <i>Категории сообщений</i>\n"
                + "· Каждо_й пользовател_ьнице предлагается выбрать одну из категорий: "
                + ", ".join(
                    [f"<b>{c.name}</b> (# {c.hashtag})" for c in self.category_store.categories if not c.hidden]
                )
                + "\n"
            )
            if self.config.force_category_selection:
                categories_help += "· Выбор категории обязателен для пользовател_ьниц."
            else:
                categories_help += "· Выбор категории необязателен, боту можно написать и без него."

            paragraphs.append(categories_help)

        security_help = (
            "🛡️ <i>Защита и безопасность</i>\n"
            + "· Бот никак не выдаёт, кто отвечает пользовател_ьнице из этого чата. Насколько возможно судить, "
            + "никакого способа взломать бота нет. Однако всё, что вы отвечаете через бота, сразу пересылается человеку "
            + "на другом конце, и на данный момент удалить отправленное сообщение нельзя, поэтому будьте внимательны!"
        )
        if isinstance(self.anti_spam, AntiSpam):
            security_help += (
                "\n"
                + "· Бот автоматически ограничивает число сообщений, прислыаемых ему в единицу времени. "
                + f"Конфигруация на данный момент: не больше {self.anti_spam.config.throttle_after_messages} сообщений за "
                + f"{self.anti_spam.config.throttle_duration}. При необходимости её можно изменять."
            )
        if self.banned_users_store is not None:
            security_help += (
                "\n· Если ответить на пересланное сообщение командой /ban, "
                + "пользовател_ьница будет заблокирован_а, а все сообщения от них в чате — удалены"
            )
        paragraphs.append(security_help)

        paragraphs.append(
            "📋 <i>История сообщений</i>\n"
            + "· Через бота может быть неудобно вести несколько длительных переписок — все они мешаются в одном чате.\n"
            + "· Если ответить на пересланное сообщение командой /log, бот перешлёт всю историю переписки с "
            + "пользовател_ьницей "
            + (
                "в этот чат. Можно настроить бота так, чтобы бот пересылал историю не сюда, а "
                + "в диалог с администратор_кой, которая её запросила."
                if self.config.message_log_to_admin_chat
                else "вам в личку (для этого вы должны хотя бы раз что-то ему написать). Можно настроить бота так, "
                + "чтобы чтобы бот пересылал историю сообщений не в личку, а прямо в этот чат."
            )
        )
        if self.trello_integration is not None:
            trello_help = "🗂️ <i>Интеграция с Trello</i>\n"
            trello_help += (
                f'· Помимо чата сообщения выгружаются на {html_link(self.trello_integration.board.url, "доску Trello")} '
                + f"в списки: "
                + ", ".join(f"<b>{l.name}</b>" for l in self.trello_integration.lists_by_category_name.values())
                + "\n"
                "· В карточки переносятся присланные в бот фотографии и документы. Для каждого сообщения доступна "
                + "обратная ссылка на этот чат."
            )
            if self.trello_integration.reply_with_card_comments:
                trello_help += (
                    "\n"
                    + "· Через комментарии к карточке можно ответить на сообщение в боте: "
                    + "комментарий «/reply текст ответа» значит, что бот отправит «текст ответа» в чат с "
                    + "пользовател_ьницей, а также напишет уведомление сюда."
                )
            paragraphs.append(trello_help)

        if self.config.admin_chat_help_extra:
            paragraphs.append("🪄 <i>Другое</i>\n" + self.config.admin_chat_help_extra)
        return "\n\n".join(paragraphs)

    async def _user_message_filter(self, message: tg.Message) -> bool:
        if self.config.custom_user_message_filter is not None:
            return await self.config.custom_user_message_filter(message)
        else:
            return True

    def _admin_chat_message_filter(self, message: tg.Message) -> bool:
        return message.chat.id == self.admin_chat_id and message.reply_to_message is not None

    async def _handle_user_message(
        self,
        bot: AsyncTeleBot,
        user: tg.User,
        message_forwarder: Callable[[], Coroutine[None, None, tg.Message]],
        user_replier: Callable[[str, Optional[tg.ReplyMarkup]], Coroutine[None, None, Any]],
        export_to_trello: bool = True,
    ) -> Optional[tg.Message]:
        if self.banned_users_store is not None and await self.banned_users_store.is_banned(user.id):
            return None
        anti_spam_status = await self.anti_spam.status(user)
        if anti_spam_status is AntiSpamStatus.SOFT_BAN:
            return None

        if self.language_store is not None:
            language = await self.language_store.get_user_language(user)
        else:
            language = None
        if anti_spam_status is AntiSpamStatus.THROTTLING:
            anti_spam = cast(AntiSpam, self.anti_spam)  # only real AntiSpam can return this status
            await user_replier(self.service_messages.throttling(anti_spam.config, language), None)
            return None

        if self.config.hashtags_in_admin_chat:
            category_hashtag = None  # sentinel
            if self.category_store is not None:
                category = await self.category_store.get_user_category(user)
                if category is None:
                    if self.config.force_category_selection:
                        # see validate_service_messages
                        you_must_select_category = cast(AnyText, self.service_messages.you_must_select_category)
                        await user_replier(
                            any_text_to_str(you_must_select_category, language),
                            await self.category_store.markup_for_user(user),
                        )
                        return None
                else:
                    category_hashtag = category.hashtag

            # see runtime check for the hashtags_in_admin_chat flag and creation of the store
            hashtag_msg_data = await self.recent_hashtag_message_for_user_store.load(user.id)  # type: ignore
            if hashtag_msg_data is None or (
                category_hashtag is not None and category_hashtag not in hashtag_msg_data["hashtags"]
            ):
                # sending a new hashtag message
                if self.config.unanswered_hashtag is not None:
                    hashtags = [self.config.unanswered_hashtag]
                else:
                    hashtags = []
                if category_hashtag is not None:
                    hashtags.append(category_hashtag)
                # TODO: multiple categories per user support
                hashtag_msg = await bot.send_message(self.admin_chat_id, _join_hashtags(hashtags))
                await self.user_related_messages_store.add(user.id, hashtag_msg.id, reset_ttl=False)
                hashtag_msg_data = HashtagMessageData(message_id=hashtag_msg.id, hashtags=hashtags)
                await self.recent_hashtag_message_for_user_store.save(user.id, hashtag_msg_data)  # type: ignore

        preforwarded_msg = None
        if self.config.before_forwarding is not None:
            preforwarded_msg = await self.config.before_forwarding(user)
            if isinstance(preforwarded_msg, tg.Message):
                await self.save_message_from_user(user, preforwarded_msg)

        forwarded_msg = await message_forwarder()
        await self.save_message_from_user(user, forwarded_msg)
        postforwarded_msg = None
        if self.config.after_forwarding is not None:
            postforwarded_msg = await self.config.after_forwarding(user)
            if isinstance(postforwarded_msg, tg.Message):
                await self.save_message_from_user(user, postforwarded_msg)

        if self.config.hashtags_in_admin_chat:
            await self.hashtag_message_for_forwarded_message_store.save(forwarded_msg.id, hashtag_msg_data)  # type: ignore

        if self.service_messages.forwarded_to_admin_ok is not None:
            if self.recently_sent_confirmation_flag_store is not None:
                confirmation_recently_sent = await self.recently_sent_confirmation_flag_store.is_flag_set(user.id)
            else:
                confirmation_recently_sent = False
            if not confirmation_recently_sent:
                await user_replier(
                    any_text_to_str(self.service_messages.forwarded_to_admin_ok, language),
                    None,
                )
                if self.recently_sent_confirmation_flag_store is not None:
                    await self.recently_sent_confirmation_flag_store.set_flag(user.id)

        if self.trello_integration is not None and export_to_trello:
            category = await self.category_store.get_user_category(user) if self.category_store else None

            def postprocess_card_description(descr: str) -> str:
                # HACK: we're pretending pre- and postforwarded messages are actually part of user's message
                if preforwarded_msg is not None:
                    descr = "[pre]: " + preforwarded_msg.text_content + "\n\n" + descr
                if postforwarded_msg is not None:
                    descr = descr + "\n\n" + "[post]:" + postforwarded_msg.text_content
                return descr

            await self.trello_integration.export_user_message(
                user=user,
                forwarded_message=forwarded_msg,
                category=category,
                postprocess_card_description=postprocess_card_description,
            )
        return forwarded_msg

    async def emulate_user_message(
        self,
        bot: AsyncTeleBot,
        user: tg.User,
        text: str,
        attachment: Optional[TelegramAttachment] = None,
        no_response: bool = False,
        export_to_trello: bool = True,
        **send_message_kwargs,
    ) -> Optional[tg.Message]:
        """Sometimes we want FeedbackHandler to act like the user has sent us a message, but without actually
        a message there (they might have pressed a button or interacted with the bot in some other way). This
        method can be used in such cases.
        """

        async def message_forwarder() -> tg.Message:
            if attachment is None:
                return await bot.send_message(self.admin_chat_id, text=text, **send_message_kwargs)
            else:
                return await send_attachment(bot, self.admin_chat_id, attachment, text)

        async def user_replier(text: str, reply_markup: Optional[tg.ReplyMarkup]) -> Optional[tg.Message]:
            if no_response:
                return None
            else:
                return await bot.send_message(user.id, text=text, reply_markup=reply_markup)

        return await self._handle_user_message(
            bot=bot,
            user=user,
            message_forwarder=message_forwarder,
            user_replier=user_replier,
            export_to_trello=export_to_trello,
        )

    def setup(self, bot: AsyncTeleBot):
        @bot.message_handler(
            func=cast(FilterFunc, self._user_message_filter),
            chat_types=[tg_constants.ChatType.private],
            content_types=list(tg_constants.MediaContentType),
            priority=-100,  # lower priority to process the rest of the handlers first
        )
        async def user_to_bot(message: tg.Message):
            async def message_forwarder() -> tg.Message:
                return await bot.forward_message(
                    self.admin_chat_id, from_chat_id=message.chat.id, message_id=message.id
                )

            async def user_replier(text: str, reply_markup: Optional[tg.ReplyMarkup]) -> tg.Message:
                return await bot.reply_to(message, text, reply_markup=reply_markup)

            await self._handle_user_message(
                bot=bot,
                user=message.from_user,
                message_forwarder=message_forwarder,
                user_replier=user_replier,
            )

        @bot.message_handler(chat_id=[self.admin_chat_id], commands=["help"])
        async def admin_chat_help(message: tg.Message):
            await bot.reply_to(
                message,
                self._admin_help_message(),
                disable_web_page_preview=True,
                disable_notification=True,
                parse_mode="HTML",
            )

        async def _remove_unanswered_hashtag(message_id: int):
            if self.hashtag_message_for_forwarded_message_store is None:
                return
            hashtag_message_data = await self.hashtag_message_for_forwarded_message_store.load(message_id)
            if hashtag_message_data is None:
                return
            if self.config.unanswered_hashtag is None:
                return
            if self.config.unanswered_hashtag not in hashtag_message_data["hashtags"]:
                return
            hashtag_message_data["hashtags"].remove(self.config.unanswered_hashtag)
            try:
                if hashtag_message_data["hashtags"]:
                    await bot.edit_message_text(
                        message_id=hashtag_message_data["message_id"],
                        chat_id=self.admin_chat_id,
                        text=_join_hashtags(hashtag_message_data["hashtags"]),
                    )
                else:
                    await bot.delete_message(chat_id=self.admin_chat_id, message_id=hashtag_message_data["message_id"])
            except Exception as e:
                # when replying on a message in a group that has already been responded to,
                # telegram API returns and error if there's nothing to change
                self.logger.info(f"Error updating hashtag message: {e}")
                pass
            finally:
                await self.hashtag_message_for_forwarded_message_store.save(message_id, hashtag_message_data)

        async def on_message_replied_from_trello(context: MessageRepliedFromTrelloContext):
            await self.message_log_store.push(context.origin_chat_id, context.reply_message_id)
            if self.config.hashtags_in_admin_chat:
                await _remove_unanswered_hashtag(context.forwarded_user_message_id)

        if self.trello_integration is not None:
            self.trello_integration.set_on_message_replied_from_trello(on_message_replied_from_trello)

        @bot.message_handler(
            chat_id=[self.admin_chat_id],
            is_reply=True,
            content_types=list(tg_constants.MediaContentType),
        )
        async def admin_to_bot(message: tg.Message):
            try:
                forwarded_msg = message.reply_to_message
                if forwarded_msg is None:
                    return
                origin_chat_id = await self.origin_chat_id_store.load(forwarded_msg.id)
                if origin_chat_id is None:
                    return

                if message.text is not None and message.text.startswith("/"):
                    # admin chat commands
                    if message.text in self.admin_chat_response_action_by_command:
                        admin_chat_action = self.admin_chat_response_action_by_command[message.text]
                        await admin_chat_action.callback(message, forwarded_msg, origin_chat_id)
                        if admin_chat_action.delete_everything_related_to_user_after:
                            user_related_message_ids = await self.user_related_messages_store.all(origin_chat_id)
                            user_related_message_ids.add(message.id)
                            for message_id in user_related_message_ids:
                                try:
                                    await bot.delete_message(self.admin_chat_id, message_id)
                                    await self.origin_chat_id_store.drop(message_id)
                                except Exception:
                                    pass
                            await self.user_related_messages_store.drop(origin_chat_id)
                            await self.message_log_store.drop(origin_chat_id)
                    elif message.text == "/log":
                        log_message_ids = await self.message_log_store.all(origin_chat_id)
                        if not log_message_ids:
                            await bot.reply_to(message, "Message log with this user is not available :(")
                            return
                        log_destination_chat_id = (
                            self.admin_chat_id if self.config.message_log_to_admin_chat else message.from_user.id
                        )
                        for message_id in log_message_ids:
                            try:
                                log_mesage = await bot.forward_message(
                                    chat_id=log_destination_chat_id,
                                    from_chat_id=self.admin_chat_id,
                                    message_id=message_id,
                                )
                                if self.config.message_log_to_admin_chat:
                                    # to be able to reply to them as to normal forwarded messages...
                                    await self.origin_chat_id_store.save(log_mesage.id, origin_chat_id)
                                    # ... and to delete them in case of user ban
                                    await self.user_related_messages_store.add(origin_chat_id, log_mesage.id)
                            except Exception:
                                pass
                    else:
                        available_commands = list(self.admin_chat_response_action_by_command.keys()) + ["/log"]
                        await bot.reply_to(
                            message,
                            f"Invalid admin chat command: {message.text}; available commands are: "
                            + ", ".join(available_commands),
                        )
                else:
                    # actual response to the user
                    try:
                        await bot.copy_message(
                            chat_id=origin_chat_id, from_chat_id=self.admin_chat_id, message_id=message.id
                        )
                    except ApiHTTPException as e:
                        # this is normal and most likely means that user has blocked the bot
                        self.logger.info(f"Error copying message to user chat. {e!r}")
                        await bot.reply_to(message, str(e))
                        return
                    # TODO: save copied message id to allow 'undo send' command
                    await self.message_log_store.push(origin_chat_id, message.id)
                    if self.service_messages.copied_to_user_ok is not None:
                        await bot.reply_to(message, self.service_messages.copied_to_user_ok)
                    if self.config.hashtags_in_admin_chat:
                        await _remove_unanswered_hashtag(forwarded_msg.id)
                    if self.trello_integration is not None:
                        await self.trello_integration.export_admin_message(message, to_user_id=origin_chat_id)
            except Exception as e:
                await bot.reply_to(message, f"Something went wrong! {e}")
                self.logger.exception(f"Unexpected error while replying to forwarded msg")


def _join_hashtags(hashtags: list[str]) -> str:
    return " ".join(["#" + h for h in hashtags])<|MERGE_RESOLUTION|>--- conflicted
+++ resolved
@@ -37,11 +37,8 @@
     any_text_to_str,
     vaildate_singlelang_text,
 )
-<<<<<<< HEAD
 from telebot_components.utils import send_attachment
-=======
 from telebot_components.utils import html_link
->>>>>>> 0685f91b
 
 
 @dataclass
