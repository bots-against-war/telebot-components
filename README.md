# telebot-components

Framework / toolkit for building bots with [telebot](https://github.com/bots-against-war/telebot).

<!-- ## Development -->

## Development
<<<<<<< HEAD
### Setup
1. Clone repository
   ```bash
   git clone git@github.com:bots-against-war/telebot-components.git baw
   cd ./baw
   ```
2. Install dependencies with Poetry (requires 1.2.x and higher with plugin support - [install instruction](https://python-poetry.org/docs/master#installing-with-the-official-installer)):
   ```bash
   poetry install
   ```
   - For create the virtualenv inside the project’s root directory, use command
   ```bash
   poetry config virtualenvs.in-project false --local
   ```
3. Run pre-commit to set up the git hook scripts
   ```bash
   pre-commit install
   ```

### Testing
Use command below for run tests
=======

Install with Poetry (requires 1.2.x and higher with plugin support - [install instruction](https://python-poetry.org/docs/master#installing-with-the-official-installer)):

```bash
poetry install
```

### Testing

```bash
poetry run pytest tests -vv
```

By default all tests are run with in-memory Redis emulation. But if you have Redis installed you can run them
locally on real Redis by specifying something like

>>>>>>> f6536d50
```bash
poetry run pytest tests -vv
```

By default all tests are run with in-memory Redis emulation. But if you want you can run them
locally on real Redis (**read manual below**) 

> **Note**: Tests must be able to find an empty Redis DB to use; they also clean up after themselves.

### Start example bot
For first start you need to do 3 things:
1. Use command below to generate environment variables file:
    ```bash
    make init-config
    ```
   > **Note**: After generate `.env` file you need to add your [bot's token](https://core.telegram.org/bots#6-botfather).  
   > Also for bot with `trello integration` you need to add `trello` token and api key. You can get it [here](https://trello.com/app-key).
2. Start `redis` inside `docker` container.  
   Run redis on local machine, by default on 6379 port. If you need change it in `./docker/docker-compose.yml`
    ```bash
    make up-redis
    ```
3. Run any bot from `./examples`
    ```bash
    python3 ./examples/feedback_bot.py  // or run with IDE from bot file
    ```<|MERGE_RESOLUTION|>--- conflicted
+++ resolved
@@ -5,7 +5,6 @@
 <!-- ## Development -->
 
 ## Development
-<<<<<<< HEAD
 ### Setup
 1. Clone repository
    ```bash
@@ -27,26 +26,8 @@
 
 ### Testing
 Use command below for run tests
-=======
-
-Install with Poetry (requires 1.2.x and higher with plugin support - [install instruction](https://python-poetry.org/docs/master#installing-with-the-official-installer)):
-
 ```bash
-poetry install
-```
-
-### Testing
-
-```bash
-poetry run pytest tests -vv
-```
-
-By default all tests are run with in-memory Redis emulation. But if you have Redis installed you can run them
-locally on real Redis by specifying something like
-
->>>>>>> f6536d50
-```bash
-poetry run pytest tests -vv
+pytest tests -vv
 ```
 
 By default all tests are run with in-memory Redis emulation. But if you want you can run them
