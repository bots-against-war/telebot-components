--- conflicted
+++ resolved
@@ -607,11 +607,7 @@
 
 [[package]]
 name = "telebot-against-war"
-<<<<<<< HEAD
 version = "0.5.0"
-=======
-version = "0.4.15"
->>>>>>> 1db0280a
 description = "Async-first fork of pyTelegramBotApi"
 category = "main"
 optional = false
@@ -707,21 +703,14 @@
 [metadata]
 lock-version = "1.1"
 python-versions = "^3.9"
-<<<<<<< HEAD
 content-hash = "3b698956534aa30047fae238383fa3aa9a5c49b6ac52bef98cd3a517af160562"
-=======
-content-hash = "be68137bc3027984ad063a8e5331098c46031e78ee4d5d2d72d238d39ed86c28"
->>>>>>> 1db0280a
 
 [metadata.files]
 aiohttp = []
 aioresponses = []
 aiosignal = []
 async-timeout = []
-<<<<<<< HEAD
 atomicwrites = []
-=======
->>>>>>> 1db0280a
 attrs = []
 beautifulsoup4 = []
 black = []
@@ -751,10 +740,6 @@
 pre-commit = []
 py = []
 py-trello = []
-<<<<<<< HEAD
-=======
-pyairtable = []
->>>>>>> 1db0280a
 pyparsing = []
 pytest = []
 pytest-aiohttp = []
