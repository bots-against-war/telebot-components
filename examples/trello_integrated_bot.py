import asyncio

from telebot import AsyncTeleBot
from telebot import types as tg
from telebot.runner import BotRunner
from telebot.types import constants as tg_constants

from telebot_components.constants import times
from telebot_components.feedback import FeedbackConfig, FeedbackHandler, ServiceMessages
from telebot_components.feedback.anti_spam import DisabledAntiSpam
from telebot_components.feedback.trello_integration import (
    TrelloIntegration,
    TrelloIntegrationCredentials,
    TrelloLabelColor,
    UnansweredLabelConfig,
)
from telebot_components.redis_utils.interface import RedisInterface


async def create_trello_integrated_feedback_bot(
    token: str,
    admin_chat_id: int,
    user_api_key: str,
    user_token: str,
    organization_name: str,
    board_name: str,
    reply_with_card_comments: bool,
    base_url: str,
    redis: RedisInterface,
    server_listening_future: asyncio.Future,
    unanswered_label: bool,
    unanswered_label_name: str,
    unanswered_label_color: TrelloLabelColor,
) -> BotRunner:
    bot_prefix = f"trello-integration-bot"

    bot = AsyncTeleBot(token)

    trello_integration = TrelloIntegration(
        bot=bot,
        redis=redis,
        bot_prefix=bot_prefix,
        admin_chat_id=admin_chat_id,
        reply_with_card_comments=reply_with_card_comments,
        credentials=TrelloIntegrationCredentials(
            user_api_key=user_api_key,
            user_token=user_token,
            organization_name=organization_name,
            board_name=board_name,
        ),
        unanswered_label=unanswered_label,
        unanswered_label_config=UnansweredLabelConfig(name=unanswered_label_name, color=unanswered_label_color),
    )

    await trello_integration.initialize()

    feedback_handler = FeedbackHandler(
        admin_chat_id,
        redis,
        bot_prefix,
        config=FeedbackConfig(
            message_log_to_admin_chat=True,
            force_category_selection=False,
            hashtags_in_admin_chat=True,
            hashtag_message_rarer_than=times.FIVE_MINUTES,
            unanswered_hashtag="новое",
        ),
        anti_spam=DisabledAntiSpam(),
        service_messages=ServiceMessages(
            forwarded_to_admin_ok="ok",
            you_must_select_category=None,
            throttling_template=None,
            copied_to_user_ok="response ok",
        ),
        trello_integration=trello_integration,
    )

    @bot.message_handler(commands=["start", "help"], chat_types=[tg_constants.ChatType.private])
    async def start_cmd_handler(message: tg.Message):
        await feedback_handler.emulate_user_message(
            bot=bot,
            user=message.from_user,
            text=f"{message.from_user.full_name} just sent /start",
            no_response=True,
        )
        await bot.send_message(message.from_user.id, "hi there")

    feedback_handler.setup(bot)

    if reply_with_card_comments:
        endpoints = await trello_integration.get_webhook_endpoints()
        background_jobs = [
            trello_integration.initialize_webhook(
                base_url=base_url,
                server_listening_future=server_listening_future,
            )
        ]
    else:
        endpoints = []
        background_jobs = []

    return BotRunner(
        bot_prefix=bot_prefix,
        bot=bot,
        aux_endpoints=endpoints,
        background_jobs=background_jobs,
    )


if __name__ == "__main__":
    """
    For Trello comment replies to work requires publicly available URL to set webhook.

    One-way Trello integration can be run locally with polling.
    """

    import asyncio
    import logging
    import os

    from dotenv import load_dotenv
    from redis.asyncio import Redis  # type: ignore
    from telebot.webhook import WebhookApp

    from telebot_components.redis_utils.emulation import RedisEmulation

    load_dotenv()

    redis_url = os.environ.get("REDIS_URL")
    redis = Redis.from_url(redis_url) if redis_url is not None else RedisEmulation()

    logging.basicConfig(level=logging.DEBUG)

    EXPORT_ONLY = True

    BASE_URL = "https://my-deployed-app.com"  # no trailing slash!; unused when ONE_WAY=True

    async def main():
        server_listening_future = asyncio.Future()
        bot_runner = await create_trello_integrated_feedback_bot(
            token=os.environ["TOKEN"],
            admin_chat_id=int(os.environ["ADMIN_CHAT_ID"]),
            user_api_key=os.environ["TRELLO_USER_API_KEY"],
            user_token=os.environ["TRELLO_USER_TOKEN"],
            organization_name=os.environ["TRELLO_ORG_NAME"],
            board_name=os.environ["TRELLO_BOARD_NAME"],
<<<<<<< HEAD
            reply_with_card_comments=not EXPORT_ONLY,
=======
            reply_with_card_comments=not ONE_WAY,
>>>>>>> 900d8e36
            base_url=BASE_URL,
            redis=redis,
            server_listening_future=server_listening_future,
            unanswered_label=True,
            unanswered_label_color="orange",
            unanswered_label_name="Not answered",
        )

        if EXPORT_ONLY:
            await bot_runner.run_polling()
        else:
            webhook_app = WebhookApp(base_url=BASE_URL)
            await webhook_app.add_bot_runner(bot_runner)

            async def on_server_listening():
                server_listening_future.set_result(None)

            await webhook_app.run(port=8080, on_server_listening=on_server_listening)

    asyncio.run(main())<|MERGE_RESOLUTION|>--- conflicted
+++ resolved
@@ -144,11 +144,7 @@
             user_token=os.environ["TRELLO_USER_TOKEN"],
             organization_name=os.environ["TRELLO_ORG_NAME"],
             board_name=os.environ["TRELLO_BOARD_NAME"],
-<<<<<<< HEAD
             reply_with_card_comments=not EXPORT_ONLY,
-=======
-            reply_with_card_comments=not ONE_WAY,
->>>>>>> 900d8e36
             base_url=BASE_URL,
             redis=redis,
             server_listening_future=server_listening_future,
